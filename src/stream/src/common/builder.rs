// Copyright 2022 Singularity Data
//
// Licensed under the Apache License, Version 2.0 (the "License");
// you may not use this file except in compliance with the License.
// You may obtain a copy of the License at
//
// http://www.apache.org/licenses/LICENSE-2.0
//
// Unless required by applicable law or agreed to in writing, software
// distributed under the License is distributed on an "AS IS" BASIS,
// WITHOUT WARRANTIES OR CONDITIONS OF ANY KIND, either express or implied.
// See the License for the specific language governing permissions and
// limitations under the License.

use std::sync::Arc;

use itertools::Itertools;
use risingwave_common::array::column::Column;
use risingwave_common::array::{
    ArrayBuilderImpl, ArrayImpl, ArrayResult, Op, Row, RowRef, StreamChunk,
};
use risingwave_common::types::DataType;

/// Build a array and it's corresponding operations.
pub struct StreamChunkBuilder {
    /// operations in the data chunk to build
    ops: Vec<Op>,
    /// Map the index from the original_indices to output_indices
    /// For example, if the original schema of the Chunk is [A, B, C, D, E],
    /// and the output_indices is [2, 5, 0]. Then the `index_mapping` will be
    /// `[Some(2), None, Some(0), None, Some(1)]`
    index_mapping: Vec<Option<usize>>,

    /// arrays in the data chunk to build
    column_builders: Vec<ArrayBuilderImpl>,

    /// Data types of columns
    data_types: Vec<DataType>,

    /// The start position of the columns of the side
    /// stream coming from. If the coming side is the
    /// left, the `update_start_pos` should be 0.
    /// If the coming side is the right, the `update_start_pos`
    /// is the number of columns of the left side.
    update_start_pos: usize,

    /// The start position of the columns of the opposite side
    /// stream coming from. If the coming side is the
    /// left, the `matched_start_pos` should be the number of columns of the left side.
    /// If the coming side is the right, the `matched_start_pos`
    /// should be 0.
    matched_start_pos: usize,

    /// Maximum capacity of column builder
    capacity: usize,

    /// Size of column builder
    size: usize,
}

impl Drop for StreamChunkBuilder {
    fn drop(&mut self) {
        assert_eq!(self.size, 0, "dropping non-empty stream chunk builder");
    }
}

impl StreamChunkBuilder {
    pub fn new(
        capacity: usize,
        original_data_types: &[DataType],
        output_indices: &[usize],
        update_start_pos: usize,
        matched_start_pos: usize,
    ) -> ArrayResult<Self> {
        // Leave room for paired `UpdateDelete` and `UpdateInsert`. When there are `capacity - 1`
        // ops in current builder and the last op is `UpdateDelete`, we delay the chunk generation
        // until `UpdateInsert` comes. This means that the effective output message size will indeed
        // be at most the original `capacity`
        let reduced_capacity = capacity - 1;
        assert!(reduced_capacity > 0);

        let ops = Vec::with_capacity(reduced_capacity);
        let data_types_after_mapping = output_indices
            .iter()
            .map(|&idx| original_data_types[idx].clone())
            .collect_vec();
        let column_builders = data_types_after_mapping
            .iter()
            .map(|datatype| datatype.create_array_builder(reduced_capacity))
<<<<<<< HEAD
            .try_collect()?;
        let output_mapping = {
            let mut mapping = vec![None; original_data_types.len()];
            for (i, &output_index) in output_indices.iter().enumerate() {
                mapping[output_index] = Some(i);
            }
            mapping
        };
=======
            .collect();
>>>>>>> d2ec6109
        Ok(Self {
            ops,
            column_builders,
            data_types: data_types_after_mapping,
            update_start_pos,
            matched_start_pos,
            capacity: reduced_capacity,
            size: 0,
            index_mapping: output_mapping,
        })
    }

    /// Increase chunk size
    ///
    /// A [`StreamChunk`] will be returned when `size == capacity`
    fn inc_size(&mut self) -> ArrayResult<Option<StreamChunk>> {
        self.size += 1;

        // Take a chunk when capacity is exceeded, but splitting `UpdateDelete` and `UpdateInsert`
        // should be avoided
        if self.size >= self.capacity && self.ops[self.ops.len() - 1] != Op::UpdateDelete {
            self.take()
        } else {
            Ok(None)
        }
    }

    /// Append a row with coming update value and matched value
    ///
    /// A [`StreamChunk`] will be returned when `size == capacity`
    pub fn append_row(
        &mut self,
        op: Op,
        row_update: &RowRef<'_>,
        row_matched: &Row,
    ) -> ArrayResult<Option<StreamChunk>> {
        self.ops.push(op);
        for (i, d) in row_update.values().enumerate() {
            if let Some(idx) = self.index_mapping[i + self.update_start_pos] {
                self.column_builders[idx].append_datum_ref(d)?;
            }
        }
        for (i, d) in row_matched.values().enumerate() {
            if let Some(idx) = self.index_mapping[i + self.matched_start_pos] {
                self.column_builders[idx].append_datum(d)?;
            }
        }

        self.inc_size()
    }

    /// Append a row with coming update value and fill the other side with null.
    ///
    /// A [`StreamChunk`] will be returned when `size == capacity`
    pub fn append_row_update(
        &mut self,
        op: Op,
        row_update: &RowRef<'_>,
    ) -> ArrayResult<Option<StreamChunk>> {
        self.ops.push(op);
        for (i, d) in row_update.values().enumerate() {
            if let Some(idx) = self.index_mapping[i + self.update_start_pos] {
                self.column_builders[idx].append_datum_ref(d)?;
            }
        }
        for i in 0..self.column_builders.len() - row_update.size() {
            if let Some(idx) = self.index_mapping[i + self.matched_start_pos] {
                self.column_builders[idx].append_datum(&None)?;
            }
        }

        self.inc_size()
    }

    /// append a row with matched value and fill the coming side with null.
    ///
    /// A [`StreamChunk`] will be returned when `size == capacity`
    pub fn append_row_matched(
        &mut self,
        op: Op,
        row_matched: &Row,
    ) -> ArrayResult<Option<StreamChunk>> {
        self.ops.push(op);
        for i in 0..self.column_builders.len() - row_matched.size() {
            if let Some(idx) = self.index_mapping[i + self.update_start_pos] {
                self.column_builders[idx].append_datum_ref(None)?;
            }
        }
        for i in 0..row_matched.size() {
            if let Some(idx) = self.index_mapping[i + self.matched_start_pos] {
                self.column_builders[idx].append_datum(&row_matched[i])?;
            }
        }

        self.inc_size()
    }

    pub fn take(&mut self) -> ArrayResult<Option<StreamChunk>> {
        self.size = 0;
        let new_arrays: Vec<ArrayImpl> = self
            .column_builders
            .iter_mut()
            .zip_eq(&self.data_types)
            .map(|(builder, datatype)| {
                std::mem::replace(builder, datatype.create_array_builder(self.capacity)).finish()
            })
            .try_collect()?;
        let new_columns = new_arrays
            .into_iter()
            .map(|array_impl| Column::new(Arc::new(array_impl)))
            .collect::<Vec<_>>();

        Ok(Some(StreamChunk::new(
            std::mem::take(&mut self.ops),
            new_columns,
            None,
        )))
    }
}<|MERGE_RESOLUTION|>--- conflicted
+++ resolved
@@ -87,7 +87,6 @@
         let column_builders = data_types_after_mapping
             .iter()
             .map(|datatype| datatype.create_array_builder(reduced_capacity))
-<<<<<<< HEAD
             .try_collect()?;
         let output_mapping = {
             let mut mapping = vec![None; original_data_types.len()];
@@ -96,9 +95,6 @@
             }
             mapping
         };
-=======
-            .collect();
->>>>>>> d2ec6109
         Ok(Self {
             ops,
             column_builders,
