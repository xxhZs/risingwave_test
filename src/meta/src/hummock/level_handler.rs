--- conflicted
+++ resolved
@@ -23,13 +23,9 @@
 #[derive(Clone, Debug, PartialEq)]
 pub struct SSTableInfo {
     pub key_range: KeyRange,
-<<<<<<< HEAD
     pub table_id: HummockSSTableId,
-=======
-    pub table_id: u64,
     pub file_size: u64,
     pub vnode_bitmap: Vec<VNodeBitmap>,
->>>>>>> 5f3c6d4c
 }
 
 impl From<&SstableInfo> for SSTableInfo {
