// Copyright 2022 Singularity Data
//
// Licensed under the Apache License, Version 2.0 (the "License");
// you may not use this file except in compliance with the License.
// You may obtain a copy of the License at
//
// http://www.apache.org/licenses/LICENSE-2.0
//
// Unless required by applicable law or agreed to in writing, software
// distributed under the License is distributed on an "AS IS" BASIS,
// WITHOUT WARRANTIES OR CONDITIONS OF ANY KIND, either express or implied.
// See the License for the specific language governing permissions and
// limitations under the License.

use std::collections::{HashMap, HashSet, VecDeque};
use std::sync::Arc;

use risingwave_common::catalog::{DEFAULT_SUPPER_USER, DEFAULT_SUPPER_USER_FOR_PG};
use risingwave_common::error::ErrorCode::{InternalError, PermissionDenied};
use risingwave_common::error::{Result, RwError};
use risingwave_pb::meta::subscribe_response::{Info, Operation};
use risingwave_pb::user::grant_privilege::{ActionWithGrantOption, Object};
use risingwave_pb::user::{GrantPrivilege, UserInfo};
use tokio::sync::{Mutex, MutexGuard};

use crate::manager::{MetaSrvEnv, NotificationVersion};
use crate::model::{MetadataModel, Transactional};
use crate::storage::{MetaStore, Transaction};

/// We use `UserName` as the key for the user info.
type UserName = String;

/// `UserManager` managers the user info, including authentication and privileges. It only responds
/// to manager the user info and some basic validation. Other authorization relate to the current
/// session user should be done in Frontend before passing to Meta.
pub struct UserManager<S: MetaStore> {
    env: MetaSrvEnv<S>,
    core: Mutex<UserManagerInner>,
}

pub struct UserManagerInner {
    user_info: HashMap<UserName, UserInfo>,
    user_grant_relation: HashMap<UserName, HashSet<UserName>>,
}

fn get_relation(user_info: &HashMap<UserName, UserInfo>) -> HashMap<UserName, HashSet<UserName>> {
    let mut user_grant_relation: HashMap<UserName, HashSet<UserName>> = HashMap::new();
    for (user_name, info) in user_info {
        for grant_privilege_item in &info.grant_privileges {
            for option in &grant_privilege_item.action_with_opts {
                user_grant_relation
                    .entry(option.get_granted_by().to_string())
                    .or_insert_with(HashSet::new);
                let relation_item = user_grant_relation
                    .get_mut(option.get_granted_by())
                    .unwrap();
                relation_item.insert(user_name.clone());
            }
        }
    }
    user_grant_relation
}

impl UserManagerInner {
    pub fn new(user_info: HashMap<UserName, UserInfo>) -> Self {
        let user_grant_relation = get_relation(&user_info);
        Self {
            user_info,
            user_grant_relation,
        }
    }

    pub fn get_user_info(&self) -> &HashMap<UserName, UserInfo> {
        &self.user_info
    }
}

pub type UserInfoManagerRef<S> = Arc<UserManager<S>>;

impl<S: MetaStore> UserManager<S> {
    pub async fn new(env: MetaSrvEnv<S>) -> Result<Self> {
        let users = UserInfo::list(env.meta_store()).await?;
        let user_info = HashMap::from_iter(users.into_iter().map(|user| (user.name.clone(), user)));
        let inner = UserManagerInner::new(user_info);
        let user_manager = Self {
            env,
            core: Mutex::new(inner),
        };
        user_manager.init().await?;
        Ok(user_manager)
    }

    async fn init(&self) -> Result<()> {
        let mut core = self.core.lock().await;
<<<<<<< HEAD
        for (user, id) in [(DEFAULT_SUPPER_USER, 1), (DEFAULT_SUPPER_USER_FOR_PG, 2)] {
            if !core.contains_key(user) {
=======
        for user in [DEFAULT_SUPPER_USER, DEFAULT_SUPPER_USER_FOR_PG] {
            if !core.user_info.contains_key(user) {
>>>>>>> 17aa637f
                let default_user = UserInfo {
                    id,
                    name: user.to_string(),
                    is_supper: true,
                    can_create_db: true,
                    can_login: true,
                    ..Default::default()
                };

                default_user.insert(self.env.meta_store()).await?;
                core.user_info.insert(user.to_string(), default_user);
            }
        }

        Ok(())
    }

    /// Used in `NotificationService::subscribe`.
    /// Need to pay attention to the order of acquiring locks to prevent deadlock problems.
    pub async fn get_user_core_guard(&self) -> MutexGuard<'_, UserManagerInner> {
        self.core.lock().await
    }

    pub async fn list_users(&self) -> Result<Vec<UserInfo>> {
        let core = self.core.lock().await;
        Ok(core.user_info.values().cloned().collect())
    }

    pub async fn create_user(&self, user: &UserInfo) -> Result<NotificationVersion> {
        let mut core = self.core.lock().await;
        if core.user_info.contains_key(&user.name) {
            return Err(RwError::from(PermissionDenied(format!(
                "User {} already exists",
                user.name
            ))));
        }
        user.insert(self.env.meta_store()).await?;
        core.user_info.insert(user.name.clone(), user.clone());

        let version = self
            .env
            .notification_manager()
            .notify_frontend(Operation::Add, Info::User(user.to_owned()))
            .await;
        Ok(version)
    }

    pub async fn get_user(&self, user_name: &UserName) -> Result<UserInfo> {
        let core = self.core.lock().await;

        core.user_info
            .get(user_name)
            .cloned()
            .ok_or_else(|| RwError::from(InternalError(format!("User {} not found", user_name))))
    }

    pub async fn drop_user(&self, user_name: &UserName) -> Result<NotificationVersion> {
        let mut core = self.core.lock().await;
        if !core.user_info.contains_key(user_name) {
            return Err(RwError::from(InternalError(format!(
                "User {} does not exist",
                user_name
            ))));
        }
        if user_name == DEFAULT_SUPPER_USER || user_name == DEFAULT_SUPPER_USER_FOR_PG {
            return Err(RwError::from(PermissionDenied(format!(
                "Cannot drop default super user {}",
                user_name
            ))));
        }
        if !core
            .user_info
            .get(user_name)
            .unwrap()
            .grant_privileges
            .is_empty()
        {
            return Err(RwError::from(PermissionDenied(format!(
                "Cannot drop user {} with privileges",
                user_name
            ))));
        }
        if core.user_grant_relation.contains_key(user_name)
            && !core.user_grant_relation.get(user_name).unwrap().is_empty()
        {
            return Err(RwError::from(PermissionDenied(format!(
                "Cannot drop user {} with privileges granted to others",
                user_name
            ))));
        }
        UserInfo::delete(self.env.meta_store(), user_name).await?;
        let user = core.user_info.remove(user_name).unwrap();

        let version = self
            .env
            .notification_manager()
            .notify_frontend(Operation::Delete, Info::User(user))
            .await;
        Ok(version)
    }
}

// Defines privilege grant for a user.
impl<S: MetaStore> UserManager<S> {
    // Merge new granted privilege.
    #[inline(always)]
    fn merge_privilege(origin_privilege: &mut GrantPrivilege, new_privilege: &GrantPrivilege) {
        assert_eq!(origin_privilege.object, new_privilege.object);

        let mut action_map = HashMap::<i32, (bool, String)>::from_iter(
            origin_privilege
                .action_with_opts
                .iter()
                .map(|ao| (ao.action, (ao.with_grant_option, ao.granted_by.clone()))),
        );
        for nao in &new_privilege.action_with_opts {
            if let Some(o) = action_map.get_mut(&nao.action) {
                o.0 |= nao.with_grant_option;
            } else {
                action_map.insert(nao.action, (nao.with_grant_option, nao.granted_by.clone()));
            }
        }
        origin_privilege.action_with_opts = action_map
            .into_iter()
            .map(
                |(action, (with_grant_option, granted_by))| ActionWithGrantOption {
                    action,
                    with_grant_option,
                    granted_by,
                },
            )
            .collect();
    }

    // Check whether new_privilege is a subset of origin_privilege, and check grand_option if
    // `need_grand_option` is set.
    #[inline(always)]
    fn check_privilege(
        origin_privilege: &GrantPrivilege,
        new_privilege: &GrantPrivilege,
        need_grand_option: bool,
    ) -> bool {
        assert_eq!(origin_privilege.object, new_privilege.object);

        let action_map = HashMap::<i32, bool>::from_iter(
            origin_privilege
                .action_with_opts
                .iter()
                .map(|ao| (ao.action, ao.with_grant_option)),
        );
        for nao in &new_privilege.action_with_opts {
            if let Some(with_grant_option) = action_map.get(&nao.action) {
                if !with_grant_option && need_grand_option {
                    return false;
                }
            } else {
                return false;
            }
        }
        true
    }

    pub async fn grant_privilege(
        &self,
        users: &[UserName],
        new_grant_privileges: &[GrantPrivilege],
        grantor: String,
    ) -> Result<NotificationVersion> {
        let mut core = self.core.lock().await;
        let mut transaction = Transaction::default();
        let mut user_updated = Vec::with_capacity(users.len());
        let grantor_info = core
            .user_info
            .get(&grantor)
            .ok_or_else(|| InternalError(format!("User {} does not exist", &grantor)))
            .cloned()?;
        for user_name in users {
            let mut user = core
                .user_info
                .get(user_name)
                .ok_or_else(|| InternalError(format!("User {} does not exist", user_name)))
                .cloned()?;

            if !core.user_grant_relation.contains_key(&grantor) {
                core.user_grant_relation
                    .insert(grantor.clone(), HashSet::new());
            }
            let grant_user = core.user_grant_relation.get_mut(&grantor).unwrap();

            if user.is_supper {
                return Err(RwError::from(PermissionDenied(format!(
                    "Cannot grant privilege to supper user {}",
                    user_name
                ))));
            }
            if !grantor_info.is_supper {
                for new_grant_privilege in new_grant_privileges {
                    if let Some(privilege) = grantor_info
                        .grant_privileges
                        .iter()
                        .find(|p| p.object == new_grant_privilege.object)
                    {
                        if !Self::check_privilege(privilege, new_grant_privilege, true) {
                            return Err(RwError::from(PermissionDenied(format!(
                                "Cannot grant privilege without grant permission for user {}",
                                grantor
                            ))));
                        }
                    } else {
                        return Err(RwError::from(PermissionDenied(format!(
                            "Grantor {} do not have one of the privileges",
                            grantor
                        ))));
                    }
                }
            }
            grant_user.insert(user_name.clone());
            new_grant_privileges.iter().for_each(|new_grant_privilege| {
                if let Some(privilege) = user
                    .grant_privileges
                    .iter_mut()
                    .find(|p| p.object == new_grant_privilege.object)
                {
                    Self::merge_privilege(privilege, new_grant_privilege);
                } else {
                    user.grant_privileges.push(new_grant_privilege.clone());
                }
            });
            user.upsert_in_transaction(&mut transaction)?;
            user_updated.push(user);
        }

        self.env.meta_store().txn(transaction).await?;
        let mut version = 0;
        for user in user_updated {
            core.user_info.insert(user.name.clone(), user.clone());
            version = self
                .env
                .notification_manager()
                .notify_frontend(Operation::Update, Info::User(user))
                .await;
        }

        Ok(version)
    }

    // Revoke privilege from object.
    #[inline(always)]
    fn revoke_privilege_inner(
        origin_privilege: &mut GrantPrivilege,
        revoke_grant_privilege: &GrantPrivilege,
        revoke_grant_option: bool,
    ) -> bool {
        assert_eq!(origin_privilege.object, revoke_grant_privilege.object);
        let mut has_change = false;
        if revoke_grant_option {
            // Only revoke with grant option.
            origin_privilege.action_with_opts.iter_mut().for_each(|ao| {
                if revoke_grant_privilege
                    .action_with_opts
                    .iter()
                    .any(|ro| ro.action == ao.action)
                {
                    ao.with_grant_option = false;
                    has_change = true;
                }
            })
        } else {
            let sz = origin_privilege.action_with_opts.len();
            // Revoke all privileges matched with revoke_grant_privilege.
            origin_privilege.action_with_opts.retain(|ao| {
                !revoke_grant_privilege
                    .action_with_opts
                    .iter()
                    .any(|rao| rao.action == ao.action)
            });
            has_change = sz != origin_privilege.action_with_opts.len();
        }
        has_change
    }

    pub async fn revoke_privilege(
        &self,
        users: &[UserName],
        revoke_grant_privileges: &[GrantPrivilege],
        granted_by: UserName,
        revoke_by: UserName,
        revoke_grant_option: bool,
        cascade: bool,
    ) -> Result<NotificationVersion> {
        let mut core = self.core.lock().await;
        let mut transaction = Transaction::default();
        let mut user_updated = HashMap::new();
        let mut users_info: VecDeque<UserInfo> = VecDeque::new();
        let mut visited = HashSet::new();
        // check revoke permission
        let revoke_by = core
            .user_info
            .get(&revoke_by)
            .ok_or_else(|| InternalError(format!("User {} does not exist", &revoke_by)))
            .cloned()?;
        let same_user = !granted_by.is_empty() && granted_by != revoke_by.name;
        if !revoke_by.is_supper {
            for privilege in revoke_grant_privileges {
                if let Some(user_privilege) = revoke_by
                    .grant_privileges
                    .iter()
                    .find(|p| p.object == privilege.object)
                {
                    if !Self::check_privilege(user_privilege, privilege, same_user) {
                        return Err(RwError::from(PermissionDenied(format!(
                            "Cannot revoke privilege without permission for user {}",
                            &revoke_by.name
                        ))));
                    }
                } else {
                    return Err(RwError::from(PermissionDenied(format!(
                        "User {} do not have one of the privileges",
                        &revoke_by.name
                    ))));
                }
            }
        }
        // revoke privileges
        for user_name in users {
            let user = core
                .user_info
                .get(user_name)
                .ok_or_else(|| InternalError(format!("User {} does not exist", user_name)))
                .cloned()?;
            if user.is_supper {
                return Err(RwError::from(PermissionDenied(format!(
                    "Cannot revoke privilege from supper user {}",
                    user_name
                ))));
            }
            users_info.push_back(user);
        }
        while !users_info.is_empty() {
            let mut now_user = users_info.pop_front().unwrap();
            let now_relations = core
                .user_grant_relation
                .get(&now_user.name)
                .cloned()
                .unwrap_or_default();
            let mut recursive_flag = false;
            let mut empty_privilege = false;
            let grant_option_now = revoke_grant_option && users.contains(&now_user.name);
            visited.insert(now_user.name.clone());
            revoke_grant_privileges
                .iter()
                .for_each(|revoke_grant_privilege| {
                    for privilege in &mut now_user.grant_privileges {
                        if privilege.object == revoke_grant_privilege.object {
                            recursive_flag |= Self::revoke_privilege_inner(
                                privilege,
                                revoke_grant_privilege,
                                grant_option_now,
                            );
                            empty_privilege |= privilege.action_with_opts.is_empty();
                            break;
                        }
                    }
                });
            if recursive_flag {
                // check with cascade/restrict strategy
                if !cascade && !users.contains(&now_user.name) {
                    return Err(RwError::from(PermissionDenied(format!(
                        "Cannot revoke privilege from user {} for restrict",
                        &now_user.name
                    ))));
                }
                for next_user_name in now_relations {
                    if core.user_info.contains_key(&next_user_name)
                        && !visited.contains(&next_user_name)
                    {
                        users_info.push_back(core.user_info.get(&next_user_name).unwrap().clone());
                    }
                }
                if empty_privilege {
                    now_user
                        .grant_privileges
                        .retain(|privilege| !privilege.action_with_opts.is_empty());
                }
                if !user_updated.contains_key(&now_user.name) {
                    now_user.upsert_in_transaction(&mut transaction)?;
                    user_updated.insert(now_user.name.clone(), now_user);
                }
            }
        }

        self.env.meta_store().txn(transaction).await?;
        let mut version = 0;
        for (user_name, user_info) in user_updated {
            core.user_info.insert(user_name.clone(), user_info.clone());
            version = self
                .env
                .notification_manager()
                .notify_frontend(Operation::Update, Info::User(user_info))
                .await;
        }

        Ok(version)
    }

    /// `release_privileges` removes the privileges with given object from all users, it will be
    /// called when a database/schema/table/source is dropped.
    pub async fn release_privileges(&self, object: &Object) -> Result<()> {
        let mut core = self.core.lock().await;
        let mut transaction = Transaction::default();
        let mut users_need_update = vec![];
        for user in core.user_info.values() {
            let cnt = user.grant_privileges.len();
            let mut user = user.clone();
            user.grant_privileges
                .retain(|p| p.object.as_ref().unwrap() != object);
            if cnt != user.grant_privileges.len() {
                user.upsert_in_transaction(&mut transaction)?;
                users_need_update.push(user);
            }
        }

        self.env.meta_store().txn(transaction).await?;
        for user in users_need_update {
            core.user_info.insert(user.name.clone(), user.clone());
            self.env
                .notification_manager()
                .notify_frontend(Operation::Update, Info::User(user))
                .await;
        }

        Ok(())
    }
}

#[cfg(test)]
mod tests {
    use risingwave_pb::user::grant_privilege::Action;

    use super::*;

    fn make_test_user(id: u32, name: &str) -> UserInfo {
        UserInfo {
            id,
            name: name.to_string(),
            ..Default::default()
        }
    }

    fn make_privilege(
        object: Object,
        actions: &[Action],
        with_grant_option: bool,
    ) -> GrantPrivilege {
        GrantPrivilege {
            object: Some(object),
            action_with_opts: actions
                .iter()
                .map(|&action| ActionWithGrantOption {
                    action: action as i32,
                    with_grant_option,
                    granted_by: DEFAULT_SUPPER_USER.to_string(),
                })
                .collect(),
        }
    }

    #[tokio::test]
    async fn test_user_manager() -> Result<()> {
        let user_manager = UserManager::new(MetaSrvEnv::for_test().await).await?;
        let test_user = "test_user";
<<<<<<< HEAD
        user_manager
            .create_user(&make_test_user(10, test_user))
=======
        let test_sub_user = "test_sub_user";
        user_manager.create_user(&make_test_user(test_user)).await?;
        user_manager
            .create_user(&make_test_user(test_sub_user))
>>>>>>> 17aa637f
            .await?;
        assert!(user_manager
            .create_user(&make_test_user(1, DEFAULT_SUPPER_USER))
            .await
            .is_err());

        let users = user_manager.list_users().await?;
        assert_eq!(users.len(), 4);

        let object = Object::TableId(0);
        let other_object = Object::TableId(1);
        // Grant when grantor does not have privilege.
        let res = user_manager
            .grant_privilege(
                &[test_sub_user.to_string()],
                &[make_privilege(
                    object.clone(),
                    &[Action::Select, Action::Update, Action::Delete],
                    true,
                )],
                test_user.to_string(),
            )
            .await;
        assert!(res.is_err());
        let sub_user = user_manager.get_user(&test_sub_user.to_string()).await?;
        assert_eq!(sub_user.grant_privileges.len(), 0);
        // Grant Select/Insert without grant option.
        user_manager
            .grant_privilege(
                &[test_user.to_string()],
                &[make_privilege(
                    object.clone(),
                    &[Action::Select, Action::Insert],
                    false,
                )],
                DEFAULT_SUPPER_USER.to_string(),
            )
            .await?;
        let user = user_manager.get_user(&test_user.to_string()).await?;
        assert_eq!(user.grant_privileges.len(), 1);
        assert_eq!(user.grant_privileges[0].object, Some(object.clone()));
        assert_eq!(user.grant_privileges[0].action_with_opts.len(), 2);
        assert!(user.grant_privileges[0]
            .action_with_opts
            .iter()
            .all(|p| !p.with_grant_option));
        // Grant when grantor does not have privilege's grant option.
        let res = user_manager
            .grant_privilege(
                &[test_sub_user.to_string()],
                &[make_privilege(
                    object.clone(),
                    &[Action::Select, Action::Insert],
                    true,
                )],
                test_user.to_string(),
            )
            .await;
        assert!(res.is_err());
        let sub_user = user_manager.get_user(&test_sub_user.to_string()).await?;
        assert_eq!(sub_user.grant_privileges.len(), 0);
        // Grant Select/Insert with grant option.
        user_manager
            .grant_privilege(
                &[test_user.to_string()],
                &[make_privilege(
                    object.clone(),
                    &[Action::Select, Action::Insert],
                    true,
                )],
                DEFAULT_SUPPER_USER.to_string(),
            )
            .await?;
        let user = user_manager.get_user(&test_user.to_string()).await?;
        assert_eq!(user.grant_privileges.len(), 1);
        assert_eq!(user.grant_privileges[0].object, Some(object.clone()));
        assert_eq!(user.grant_privileges[0].action_with_opts.len(), 2);
        assert!(user.grant_privileges[0]
            .action_with_opts
            .iter()
            .all(|p| p.with_grant_option));
        // Grant to subuser
        let res = user_manager
            .grant_privilege(
                &[test_sub_user.to_string()],
                &[make_privilege(
                    object.clone(),
                    &[Action::Select, Action::Insert],
                    true,
                )],
                test_user.to_string(),
            )
            .await;
        assert!(res.is_ok());
        let sub_user = user_manager.get_user(&test_sub_user.to_string()).await?;
        assert_eq!(sub_user.grant_privileges.len(), 1);
        // Grant Select/Update/Delete with grant option, while Select is duplicated.
        user_manager
            .grant_privilege(
                &[test_user.to_string()],
                &[make_privilege(
                    object.clone(),
                    &[Action::Select, Action::Update, Action::Delete],
                    true,
                )],
                DEFAULT_SUPPER_USER.to_string(),
            )
            .await?;
        let user = user_manager.get_user(&test_user.to_string()).await?;
        assert_eq!(user.grant_privileges.len(), 1);
        assert_eq!(user.grant_privileges[0].object, Some(object.clone()));
        assert_eq!(user.grant_privileges[0].action_with_opts.len(), 4);
        assert!(user.grant_privileges[0]
            .action_with_opts
            .iter()
            .all(|p| p.with_grant_option));

        // Revoke without privilege action
        let res = user_manager
            .revoke_privilege(
                &[test_user.to_string()],
                &[make_privilege(object.clone(), &[Action::Connect], false)],
                String::from(""),
                test_sub_user.to_string(),
                true,
                false,
            )
            .await;
        assert!(res.is_err());
        let sub_user = user_manager.get_user(&test_sub_user.to_string()).await?;
        assert_eq!(sub_user.grant_privileges.len(), 1);
        let user = user_manager.get_user(&test_user.to_string()).await?;
        assert_eq!(user.grant_privileges[0].action_with_opts.len(), 4);
        // Revoke without privilege object
        let res = user_manager
            .revoke_privilege(
                &[test_user.to_string()],
                &[make_privilege(
                    other_object.clone(),
                    &[Action::Connect],
                    false,
                )],
                String::from(""),
                test_sub_user.to_string(),
                true,
                false,
            )
            .await;
        assert!(res.is_err());
        let sub_user = user_manager.get_user(&test_sub_user.to_string()).await?;
        assert_eq!(sub_user.grant_privileges.len(), 1);
        let user = user_manager.get_user(&test_user.to_string()).await?;
        assert_eq!(user.grant_privileges[0].action_with_opts.len(), 4);
        // Revoke with restrict
        let res = user_manager
            .revoke_privilege(
                &[test_user.to_string()],
                &[make_privilege(
                    object.clone(),
                    &[
                        Action::Select,
                        Action::Insert,
                        Action::Delete,
                        Action::Update,
                    ],
                    false,
                )],
                String::from(""),
                DEFAULT_SUPPER_USER.to_string(),
                true,
                false,
            )
            .await;
        assert!(res.is_err());
        let sub_user = user_manager.get_user(&test_sub_user.to_string()).await?;
        assert_eq!(sub_user.grant_privileges.len(), 1);
        let user = user_manager.get_user(&test_user.to_string()).await?;
        assert_eq!(user.grant_privileges[0].action_with_opts.len(), 4);
        // Revoke Select/Update/Delete/Insert with grant option.
        user_manager
            .revoke_privilege(
                &[test_user.to_string()],
                &[make_privilege(
                    object.clone(),
                    &[
                        Action::Select,
                        Action::Insert,
                        Action::Delete,
                        Action::Update,
                    ],
                    false,
                )],
                String::from(""),
                DEFAULT_SUPPER_USER.to_string(),
                true,
                true,
            )
            .await?;
        let user = user_manager.get_user(&test_user.to_string()).await?;
        assert_eq!(user.grant_privileges[0].action_with_opts.len(), 4);
        assert!(user.grant_privileges[0]
            .action_with_opts
            .iter()
            .all(|p| !p.with_grant_option));
        let sub_user = user_manager.get_user(&test_sub_user.to_string()).await?;
        assert_eq!(sub_user.grant_privileges.len(), 0);
        // Revoke Select/Delete/Insert.
        user_manager
            .revoke_privilege(
                &[test_user.to_string()],
                &[make_privilege(
                    object.clone(),
                    &[Action::Select, Action::Insert, Action::Delete],
                    false,
                )],
                String::from(""),
                DEFAULT_SUPPER_USER.to_string(),
                false,
                true,
            )
            .await?;
        let user = user_manager.get_user(&test_user.to_string()).await?;
        assert_eq!(user.grant_privileges.len(), 1);
        assert_eq!(user.grant_privileges[0].action_with_opts.len(), 1);

        // Release all privileges with object.
        user_manager.release_privileges(&object).await?;
        let user = user_manager.get_user(&test_user.to_string()).await?;
        assert!(user.grant_privileges.is_empty());

        Ok(())
    }
}<|MERGE_RESOLUTION|>--- conflicted
+++ resolved
@@ -92,13 +92,8 @@
 
     async fn init(&self) -> Result<()> {
         let mut core = self.core.lock().await;
-<<<<<<< HEAD
         for (user, id) in [(DEFAULT_SUPPER_USER, 1), (DEFAULT_SUPPER_USER_FOR_PG, 2)] {
-            if !core.contains_key(user) {
-=======
-        for user in [DEFAULT_SUPPER_USER, DEFAULT_SUPPER_USER_FOR_PG] {
             if !core.user_info.contains_key(user) {
->>>>>>> 17aa637f
                 let default_user = UserInfo {
                     id,
                     name: user.to_string(),
@@ -570,15 +565,13 @@
     async fn test_user_manager() -> Result<()> {
         let user_manager = UserManager::new(MetaSrvEnv::for_test().await).await?;
         let test_user = "test_user";
-<<<<<<< HEAD
+
+        let test_sub_user = "test_sub_user";
         user_manager
             .create_user(&make_test_user(10, test_user))
-=======
-        let test_sub_user = "test_sub_user";
-        user_manager.create_user(&make_test_user(test_user)).await?;
+            .await?;
         user_manager
-            .create_user(&make_test_user(test_sub_user))
->>>>>>> 17aa637f
+            .create_user(&make_test_user(11, test_sub_user))
             .await?;
         assert!(user_manager
             .create_user(&make_test_user(1, DEFAULT_SUPPER_USER))
