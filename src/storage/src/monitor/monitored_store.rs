--- conflicted
+++ resolved
@@ -224,21 +224,17 @@
         }
     }
 
-    fn sync(&self, epoch: Option<u64>, last_epoch: Option<u64> ,_stats: Option<Arc<StateStoreMetrics>>) -> Self::SyncFuture<'_> {
-        async move {
-<<<<<<< HEAD
-            //let timer = self.stats.shared_buffer_to_l0_duration.start_timer();
-            self.inner
-                .sync(epoch, last_epoch,Some(self.stats.clone()))
-                .await
-                .inspect_err(|e| error!("Failed in sync: {:?}", e))?;
-            //timer.observe_duration();
-            Ok(())
-=======
+    fn sync(
+        &self,
+        epoch: Option<u64>,
+        last_epoch: Option<u64>,
+        _stats: Option<Arc<StateStoreMetrics>>,
+    ) -> Self::SyncFuture<'_> {
+        async move {
             let timer = self.stats.shared_buffer_to_l0_duration.start_timer();
             let size = self
                 .inner
-                .sync(epoch)
+                .sync(epoch, last_epoch, Some(self.stats.clone()))
                 .await
                 .inspect_err(|e| error!("Failed in sync: {:?}", e))?;
             timer.observe_duration();
@@ -246,7 +242,6 @@
                 self.stats.write_l0_size_every_epoch.observe(size as _);
             }
             Ok(size)
->>>>>>> bd171483
         }
     }
 
@@ -267,7 +262,11 @@
         }
     }
 
-    fn get_uncommitted_ssts(&self, epoch: u64, last_epoch: u64) -> Vec<(u64,Vec<LocalSstableInfo>)> {
+    fn get_uncommitted_ssts(
+        &self,
+        epoch: u64,
+        last_epoch: u64,
+    ) -> Vec<(u64, Vec<LocalSstableInfo>)> {
         self.inner.get_uncommitted_ssts(epoch, last_epoch)
     }
 
