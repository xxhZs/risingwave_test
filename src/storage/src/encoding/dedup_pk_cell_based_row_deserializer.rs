// Copyright 2022 Singularity Data
//
// Licensed under the Apache License, Version 2.0 (the "License");
// you may not use this file except in compliance with the License.
// You may obtain a copy of the License at
//
// http://www.apache.org/licenses/LICENSE-2.0
//
// Unless required by applicable law or agreed to in writing, software
// distributed under the License is distributed on an "AS IS" BASIS,
// WITHOUT WARRANTIES OR CONDITIONS OF ANY KIND, either express or implied.
// See the License for the specific language governing permissions and
// limitations under the License.

use std::sync::Arc;

use risingwave_common::array::Row;
use risingwave_common::catalog::OrderedColumnDesc;
use risingwave_common::error::Result;
use risingwave_common::types::{Datum, VirtualNode};
use risingwave_common::util::ordered::OrderedRowDeserializer;

use super::cell_based_row_deserializer::CellBasedRowDeserializer;
use crate::encoding::{ColumnDescMapping, Decoding};

/// Similar to [`CellBasedRowDeserializer`], but for dedup pk cell encoding.
#[derive(Clone)]
pub struct DedupPkCellBasedRowDeserializer {
    pk_deserializer: OrderedRowDeserializer,
    inner: CellBasedRowDeserializer,
    // Maps pk datums to corresponding row positions.
    // Pk datums must satisfy the following criteria:
    // 1. same value and memcomparable encoding,
    // 2. corresponding row positions.
    pk_to_row_mapping: Vec<Option<usize>>,
}

/// Creates `pk_deserializer`.
/// `pk_deserializer` is used by `DedupPkCellBasedRowDeserializer`
/// to deserialize raw pk into pk datums.
/// `pk_deserializer` should be shared by all `DedupPkCellBasedRowDeserializer`
/// to reduce instantiation overhead for `DedupPkCellBasedRowDeserializer`.
/// Hence we have this function to instantiate `pk_deserializer` separately.
pub fn create_pk_deserializer_from_pk_descs(
    pk_descs: &[OrderedColumnDesc],
) -> OrderedRowDeserializer {
    let (pk_data_types, pk_order_types) = pk_descs
        .iter()
        .map(|ordered_desc| {
            (
                ordered_desc.column_desc.data_type.clone(),
                ordered_desc.order,
            )
        })
        .unzip();
    OrderedRowDeserializer::new(pk_data_types, pk_order_types)
}

/// Creates `pk_to_row_mapping`.
/// `pk_to_row_mapping` is used by `DedupPkCellBasedRowDeserializer`
/// to map dedupped pk datums to their positions in output row.
/// `pk_to_row_mapping` should be shared by all `DedupPkCellBasedRowDeserializer`
/// to reduce instantiation overhead for `DedupPkCellBasedRowDeserializer`.
/// Hence we have this function to instantiate `pk_to_row_mapping` separately.
pub fn create_pk_to_row_mapping(
    pk_descs: &[OrderedColumnDesc],
    column_mapping: Arc<ColumnDescMapping>,
) -> Vec<Option<usize>> {
    pk_descs
        .iter()
        .map(|d| {
            let column_desc = &d.column_desc;
            if column_desc.data_type.mem_cmp_eq_value_enc() {
                column_mapping
                    .get(column_desc.column_id)
                    .map(|(_, index)| index)
            } else {
                None
            }
        })
        .collect()
}

impl DedupPkCellBasedRowDeserializer {
    /// Create a [`DedupPkCellBasedRowDeserializer`].
    pub fn new(
        pk_deserializer: OrderedRowDeserializer,
        column_mapping: Arc<ColumnDescMapping>,
        pk_to_row_mapping: Vec<Option<usize>>,
    ) -> Self {
        let inner = CellBasedRowDeserializer::new(column_mapping);
        Self {
            pk_deserializer,
            inner,
            pk_to_row_mapping,
        }
    }

    /// Places dedupped pk `Datum`s back into `Row`.
    fn replace_dedupped_datums_into_row(&self, pk_datums: Vec<Datum>, row: Row) -> Row {
        let Row(mut row_inner) = row;
        for (pk_idx, datum) in pk_datums.into_iter().enumerate() {
            if let Some(row_idx) = self.pk_to_row_mapping[pk_idx] {
                row_inner[row_idx] = datum;
            }
        }
        Row(row_inner)
    }

    /// Replaces missing `Datum`s in raw deserialized results.
    fn replace_dedupped_datums(
        &self,
        raw_result: Option<(VirtualNode, Vec<u8>, Row)>,
    ) -> Result<Option<(VirtualNode, Vec<u8>, Row)>> {
        if let Some((vnode, pk, row)) = raw_result {
            let pk_datums = self.pk_deserializer.deserialize(&pk)?;
            Ok(Some((
                vnode,
                pk,
                self.replace_dedupped_datums_into_row(pk_datums.into_vec(), row),
            )))
        } else {
            Ok(None)
        }
    }

    /// Functionally the same as [`CellBasedRowDeserializer::deserialize`],
    /// but with dedup pk encoding.
    pub fn deserialize(
        &mut self,
        raw_key: impl AsRef<[u8]>,
        cell: impl AsRef<[u8]>,
    ) -> Result<Option<(VirtualNode, Vec<u8>, Row)>> {
        let raw_result = self.inner.deserialize(raw_key, cell)?;
        self.replace_dedupped_datums(raw_result)
    }

    /// Functionally the same as [`CellBasedRowDeserializer::deserialize_without_vnode`],
    /// but with dedup pk encoding.
    // TODO: remove this once we refactored lookup in delta join with cell-based table
    pub fn deserialize_without_vnode(
        &mut self,
        raw_key: impl AsRef<[u8]>,
        cell: impl AsRef<[u8]>,
    ) -> Result<Option<(VirtualNode, Vec<u8>, Row)>> {
        let raw_result = self.inner.deserialize_without_vnode(raw_key, cell)?;
        self.replace_dedupped_datums(raw_result)
    }

    /// Functionally the same as [`CellBasedRowDeserializer::take`],
    /// but with dedup pk encoding.
    pub fn take(&mut self) -> Result<Option<(VirtualNode, Vec<u8>, Row)>> {
        let raw_result = self.inner.take();
        self.replace_dedupped_datums(raw_result)
    }

    /// Functionally the same as [`CellBasedRowDeserializer::reset`],
    /// but with dedup pk encoding.
    pub fn reset(&mut self) {
        self.inner.reset()
    }
}

#[cfg(test)]
mod tests {
    use bytes::Bytes;
    use itertools::Itertools;
    use risingwave_common::array::Row;
    use risingwave_common::catalog::{ColumnDesc, ColumnId, OrderedColumnDesc};
    use risingwave_common::types::{DataType, ScalarImpl, VIRTUAL_NODE_SIZE};
    use risingwave_common::util::ordered::OrderedRowSerializer;
    use risingwave_common::util::sort_util::OrderType;

<<<<<<< HEAD
    use super::DedupPkCellBasedRowDeserializer;
=======
    use super::*;
>>>>>>> b31b433f
    use crate::encoding::cell_based_encoding_util::serialize_pk_and_row;
    use crate::encoding::ColumnDescMapping;

    #[test]
    fn test_cell_based_deserializer() {
        // ----------- specify table schema
        // let pk_indices = [0]; // For reference to know which columns are dedupped.
        let column_ids = vec![
            ColumnId::from(5),
            ColumnId::from(3),
            ColumnId::from(7),
            ColumnId::from(1),
        ];
        let dedup_column_ids = vec![ColumnId::from(3), ColumnId::from(7), ColumnId::from(1)];
        let table_column_descs = vec![
            ColumnDesc::unnamed(column_ids[0], DataType::Int32),
            ColumnDesc::unnamed(column_ids[1], DataType::Varchar),
            ColumnDesc::unnamed(column_ids[2], DataType::Int64),
            ColumnDesc::unnamed(column_ids[3], DataType::Float64),
        ];
        let order_types = vec![
            OrderType::Ascending,
            OrderType::Ascending,
            OrderType::Ascending,
            OrderType::Ascending,
        ];

        let pk_serializer = OrderedRowSerializer::new(vec![OrderType::Ascending]);

        // ----------- create data: pk + row
        let row1 = Row(vec![
            Some(ScalarImpl::Int32(2018)), // pk cannot be null
            Some(ScalarImpl::Utf8("abc".to_string())),
            Some(ScalarImpl::Int64(1500)),
            Some(ScalarImpl::Float64(233.3f64.into())),
        ]);
        let dedup_row1 = Row(vec![
            Some(ScalarImpl::Utf8("abc".to_string())),
            Some(ScalarImpl::Int64(1500)),
            Some(ScalarImpl::Float64(233.3f64.into())),
        ]);
        let mut pk1 = vec![0; VIRTUAL_NODE_SIZE];
        pk_serializer.serialize(&Row(vec![Some(ScalarImpl::Int32(2018))]), &mut pk1);

        let row2 = Row(vec![Some(ScalarImpl::Int32(2019)), None, None, None]);
        let dedup_row2 = Row(vec![None, None, None]);
        let mut pk2 = vec![1; VIRTUAL_NODE_SIZE];
        pk_serializer.serialize(&Row(vec![Some(ScalarImpl::Int32(2019))]), &mut pk2);

        let row3 = Row(vec![
            Some(ScalarImpl::Int32(2020)),
            None,
            Some(ScalarImpl::Int64(2021)),
            Some(ScalarImpl::Float64(666.6f64.into())),
        ]);
        let dedup_row3 = Row(vec![
            None,
            Some(ScalarImpl::Int64(2021)),
            Some(ScalarImpl::Float64(666.6f64.into())),
        ]);
        let mut pk3 = vec![2; VIRTUAL_NODE_SIZE];
        pk_serializer.serialize(&Row(vec![Some(ScalarImpl::Int32(2020))]), &mut pk3);

        // ----------- serialize pk and row
        let bytes1 = serialize_pk_and_row(&pk1, &dedup_row1, &dedup_column_ids).unwrap();
        let bytes2 = serialize_pk_and_row(&pk2, &dedup_row2, &dedup_column_ids).unwrap();
        let bytes3 = serialize_pk_and_row(&pk3, &dedup_row3, &dedup_column_ids).unwrap();
        let bytes = [bytes1, bytes2, bytes3]
            .concat()
            .into_iter()
            .flatten()
            .collect_vec();

        // ----------- init dedup pk cell based row deserializer
        let column_mapping = ColumnDescMapping::new(table_column_descs.clone());

        let pk_descs = vec![OrderedColumnDesc {
            column_desc: table_column_descs[0].clone(),
            order: order_types[0],
        }];

        let pk_deserializer = create_pk_deserializer_from_pk_descs(&pk_descs);

        let pk_to_row_mapping = create_pk_to_row_mapping(&pk_descs, column_mapping.clone());

        let mut deserializer = DedupPkCellBasedRowDeserializer::new(
            pk_deserializer,
            column_mapping,
            pk_to_row_mapping,
        );

        // ----------- deserialize pk and row
        let mut actual = vec![];
        for (key_bytes, value_bytes) in bytes {
            let pk_and_row = deserializer
                .deserialize(&Bytes::from(key_bytes), &Bytes::from(value_bytes))
                .unwrap();
            if let Some((_vnode, _pk, row)) = pk_and_row {
                actual.push(row);
            }
        }
        let (_vnode, _pk, row) = deserializer.take().unwrap().unwrap();
        actual.push(row);

        // ----------- verify results
        let expected = vec![row1, row2, row3];
        assert_eq!(expected, actual);
    }
}<|MERGE_RESOLUTION|>--- conflicted
+++ resolved
@@ -171,11 +171,7 @@
     use risingwave_common::util::ordered::OrderedRowSerializer;
     use risingwave_common::util::sort_util::OrderType;
 
-<<<<<<< HEAD
-    use super::DedupPkCellBasedRowDeserializer;
-=======
     use super::*;
->>>>>>> b31b433f
     use crate::encoding::cell_based_encoding_util::serialize_pk_and_row;
     use crate::encoding::ColumnDescMapping;
 
